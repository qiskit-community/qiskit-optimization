--- conflicted
+++ resolved
@@ -74,19 +74,11 @@
     python_requires=">=3.9",
     extras_require={
         "cplex": [
-<<<<<<< HEAD
-            "cplex; python_version < '3.13' and platform_system != 'Darwin' or python_version < '3.12' and platform_system == 'Darwin'"
-        ],
-        "cvx": ["cvxpy"],
-        "matplotlib": ["matplotlib"],
-        "gurobi": ["gurobipy; python_version >= '3.9'"],
-=======
             "cplex; (python_version < '3.13' and platform_system != 'Darwin') or (python_version < '3.12' and platform_system == 'Darwin')"
         ],
         "cvx": ["cvxpy"],
         "matplotlib": ["matplotlib"],
         "gurobi": ["gurobipy"],
->>>>>>> c8ae82d2
     },
     project_urls={
         "Bug Tracker": "https://github.com/qiskit-community/qiskit-optimization/issues",
