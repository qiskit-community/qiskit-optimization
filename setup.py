--- conflicted
+++ resolved
@@ -61,13 +61,11 @@
         "Operating System :: MacOS",
         "Operating System :: POSIX :: Linux",
         "Programming Language :: Python :: 3 :: Only",
+        "Programming Language :: Python :: 3.7",
         "Programming Language :: Python :: 3.8",
         "Programming Language :: Python :: 3.9",
         "Programming Language :: Python :: 3.10",
-<<<<<<< HEAD
         "Programming Language :: Python :: 3.11",
-=======
->>>>>>> b2532241
         "Topic :: Scientific/Engineering",
     ],
     keywords="qiskit sdk quantum optimization",
@@ -76,11 +74,7 @@
     include_package_data=True,
     python_requires=">=3.7",
     extras_require={
-<<<<<<< HEAD
         "cplex": ["cplex;python_version < '3.11'"],
-=======
-        "cplex": ["cplex"],
->>>>>>> b2532241
         "cvx": ["cvxpy"],
         "matplotlib": ["matplotlib"],
         "gurobi": ["gurobipy"],
