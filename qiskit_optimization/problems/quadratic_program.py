--- conflicted
+++ resolved
@@ -21,16 +21,9 @@
 import numpy as np
 from docplex.mp.model import Model
 from docplex.mp.model_reader import ModelReader
-<<<<<<< HEAD
-from numpy import ndarray, zeros
-from qiskit.exceptions import MissingOptionalLibraryError
-from qiskit.opflow import I, ListOp, OperatorBase, PauliOp, PauliSumOp, SummedOp
-from qiskit.quantum_info import Pauli
-=======
 from numpy import ndarray
 from qiskit.exceptions import MissingOptionalLibraryError
 from qiskit.opflow import OperatorBase, PauliSumOp
->>>>>>> 7f1ec648
 from scipy.sparse import spmatrix
 
 from .constraint import Constraint, ConstraintSense
