# This code is part of Qiskit.
#
# (C) Copyright IBM 2020, 2021.
#
# This code is licensed under the Apache License, Version 2.0. You may
# obtain a copy of this license in the LICENSE.txt file in the root directory
# of this source tree or at http://www.apache.org/licenses/LICENSE-2.0.
#
# Any modifications or derivative works of this code must retain this
# copyright notice, and modified files need to carry a notice indicating
# that they have been altered from the originals.

"""GroverOptimizer module"""

import logging
import math
from copy import deepcopy
from typing import Optional, Dict, Union, List, cast

import numpy as np

from qiskit import QuantumCircuit, QuantumRegister
from qiskit.algorithms import AmplificationProblem
from qiskit.utils import QuantumInstance, algorithm_globals
from qiskit.algorithms.amplitude_amplifiers.grover import Grover
from qiskit.circuit.library import QuadraticForm
from qiskit.providers import Backend, BaseBackend
from qiskit.quantum_info import partial_trace
from .optimization_algorithm import (
    OptimizationResultStatus,
    OptimizationAlgorithm,
    OptimizationResult,
    SolutionSample,
)
from ..converters.quadratic_program_to_qubo import (
    QuadraticProgramToQubo,
    QuadraticProgramConverter,
)
from ..problems import Variable
from ..problems.quadratic_program import QuadraticProgram

logger = logging.getLogger(__name__)


class GroverOptimizer(OptimizationAlgorithm):
    """Uses Grover Adaptive Search (GAS) to find the minimum of a QUBO function."""

    def __init__(
        self,
        num_value_qubits: int,
        num_iterations: int = 3,
        quantum_instance: Optional[Union[BaseBackend, Backend, QuantumInstance]] = None,
        converters: Optional[
            Union[QuadraticProgramConverter, List[QuadraticProgramConverter]]
        ] = None,
        penalty: Optional[float] = None,
    ) -> None:
        """
        Args:
            num_value_qubits: The number of value qubits.
            num_iterations: The number of iterations the algorithm will search with
                no improvement.
            quantum_instance: Instance of selected backend, defaults to Aer's statevector simulator.
            converters: The converters to use for converting a problem into a different form.
                By default, when None is specified, an internally created instance of
                :class:`~qiskit_optimization.converters.QuadraticProgramToQubo` will be used.
            penalty: The penalty factor used in the default
                :class:`~qiskit_optimization.converters.QuadraticProgramToQubo` converter

        Raises:
            TypeError: When there one of converters is an invalid type.
        """
        self._num_value_qubits = num_value_qubits
        self._num_key_qubits = None
        self._n_iterations = num_iterations
        self._quantum_instance = None
        self._circuit_results = {}  # type: ignore

        if quantum_instance is not None:
            self.quantum_instance = quantum_instance

        self._converters = self._prepare_converters(converters, penalty)

    @property
    def quantum_instance(self) -> QuantumInstance:
        """The quantum instance to run the circuits.

        Returns:
            The quantum instance used in the algorithm.
        """
        return self._quantum_instance

    @quantum_instance.setter
    def quantum_instance(
        self, quantum_instance: Union[Backend, BaseBackend, QuantumInstance]
    ) -> None:
        """Set the quantum instance used to run the circuits.

        Args:
            quantum_instance: The quantum instance to be used in the algorithm.
        """
        if isinstance(quantum_instance, (BaseBackend, Backend)):
            self._quantum_instance = QuantumInstance(quantum_instance)
        else:
            self._quantum_instance = quantum_instance

    def get_compatibility_msg(self, problem: QuadraticProgram) -> str:
        """Checks whether a given problem can be solved with this optimizer.

        Checks whether the given problem is compatible, i.e., whether the problem can be converted
        to a QUBO, and otherwise, returns a message explaining the incompatibility.

        Args:
            problem: The optimization problem to check compatibility.

        Returns:
            A message describing the incompatibility.
        """
        return QuadraticProgramToQubo.get_compatibility_msg(problem)

    def _get_a_operator(self, qr_key_value, problem):
        quadratic = problem.objective.quadratic.to_array()
        linear = problem.objective.linear.to_array()
        offset = problem.objective.constant

        # Get circuit requirements from input.
        quadratic_form = QuadraticForm(
            self._num_value_qubits, quadratic, linear, offset, little_endian=False
        )

        a_operator = QuantumCircuit(qr_key_value)
        a_operator.h(list(range(self._num_key_qubits)))
        a_operator.compose(quadratic_form, inplace=True)
        return a_operator

    def _get_oracle(self, qr_key_value):
        # Build negative value oracle O.
        if qr_key_value is None:
            qr_key_value = QuantumRegister(self._num_key_qubits + self._num_value_qubits)

        oracle_bit = QuantumRegister(1, "oracle")
        oracle = QuantumCircuit(qr_key_value, oracle_bit)
        oracle.z(self._num_key_qubits)  # recognize negative values.

        def is_good_state(self, measurement):
            """Check whether ``measurement`` is a good state or not."""
            value = measurement[
                self._num_key_qubits : self._num_key_qubits + self._num_value_qubits
            ]
            return value[0] == "1"

        return oracle, is_good_state

    def solve(self, problem: QuadraticProgram) -> OptimizationResult:
        """Tries to solves the given problem using the grover optimizer.

        Runs the optimizer to try to solve the optimization problem. If the problem cannot be,
        converted to a QUBO, this optimizer raises an exception due to incompatibility.

        Args:
            problem: The problem to be solved.

        Returns:
            The result of the optimizer applied to the problem.

        Raises:
            AttributeError: If the quantum instance has not been set.
            QiskitOptimizationError: If the problem is incompatible with the optimizer.
        """
        if self.quantum_instance is None:
            raise AttributeError("The quantum instance or backend has not been set.")

        self._verify_compatibility(problem)

        # convert problem to minimization QUBO problem
        problem_ = self._convert(problem, self._converters)
        problem_init = deepcopy(problem_)

        self._num_key_qubits = len(problem_.objective.linear.to_array())  # type: ignore

        # Variables for tracking the optimum.
        optimum_found = False
        optimum_key = math.inf
        optimum_value = math.inf
        threshold = 0
        n_key = self._num_key_qubits
        n_value = self._num_value_qubits

        # Variables for tracking the solutions encountered.
        num_solutions = 2 ** n_key
        keys_measured = []

        # Variables for result object.
        operation_count = {}
        iteration = 0

        # Variables for stopping if we've hit the rotation max.
        rotations = 0
        max_rotations = int(np.ceil(100 * np.pi / 4))

        # Initialize oracle helper object.
        qr_key_value = QuantumRegister(self._num_key_qubits + self._num_value_qubits)
        orig_constant = problem_.objective.constant
        measurement = not self.quantum_instance.is_statevector
        oracle, is_good_state = self._get_oracle(qr_key_value)

        while not optimum_found:
            m = 1
            improvement_found = False

            # Get oracle O and the state preparation operator A for the current threshold.
            problem_.objective.constant = orig_constant - threshold
            a_operator = self._get_a_operator(qr_key_value, problem_)

            # Iterate until we measure a negative.
            loops_with_no_improvement = 0
            while not improvement_found:
                # Determine the number of rotations.
                loops_with_no_improvement += 1
                rotation_count = int(np.ceil(algorithm_globals.random.uniform(0, m - 1)))
                rotations += rotation_count
                # Apply Grover's Algorithm to find values below the threshold.
                # TODO: Utilize Grover's incremental feature - requires changes to Grover.
                amp_problem = AmplificationProblem(
                    oracle=oracle,
                    state_preparation=a_operator,
                    is_good_state=is_good_state,
                )
                grover = Grover()
                circuit = grover.construct_circuit(
                    problem=amp_problem, power=rotation_count, measurement=measurement
                )

                # Get the next outcome.
                outcome = self._measure(circuit)
                k = int(outcome[0:n_key], 2)
                v = outcome[n_key : n_key + n_value]
                int_v = self._bin_to_int(v, n_value) + threshold
                logger.info("Outcome: %s", outcome)
                logger.info("Value Q(x): %s", int_v)
                # If the value is an improvement, we update the iteration parameters (e.g. oracle).
                if int_v < optimum_value:
                    optimum_key = k
                    optimum_value = int_v
                    logger.info("Current Optimum Key: %s", optimum_key)
                    logger.info("Current Optimum Value: %s", optimum_value)
                    improvement_found = True
                    threshold = optimum_value

                    # trace out work qubits and store samples
                    if self._quantum_instance.is_statevector:  # type: ignore
                        indices = list(range(n_key, len(outcome)))
                        rho = partial_trace(self._circuit_results, indices)
                        self._circuit_results = np.diag(rho.data) ** 0.5
                    else:
                        self._circuit_results = {
                            i[0:n_key]: v for i, v in self._circuit_results.items()
                        }

<<<<<<< HEAD
                    raw_samples = self._eigenvector_to_solutions(self._circuit_results,
                                                                 problem_init)
                    raw_samples.sort(key=lambda x: x.fval)
=======
                    raw_samples = self._eigenvector_to_solutions(
                        self._circuit_results, problem_init
                    )
                    raw_samples.sort(key=lambda x: problem_.objective.sense.value * x.fval)
>>>>>>> 724158ba
                    samples = self._interpret_samples(problem, raw_samples, self._converters)
                else:
                    # Using Durr and Hoyer method, increase m.
                    m = int(np.ceil(min(m * 8 / 7, 2 ** (n_key / 2))))
                    logger.info("No Improvement. M: %s", m)

                    # Check if we've already seen this value.
                    if k not in keys_measured:
                        keys_measured.append(k)

                    # Assume the optimal if any of the stop parameters are true.
                    if (
                        loops_with_no_improvement >= self._n_iterations
                        or len(keys_measured) == num_solutions
                        or rotations >= max_rotations
                    ):
                        improvement_found = True
                        optimum_found = True

                # Track the operation count.
                operations = circuit.count_ops()
                operation_count[iteration] = operations
                iteration += 1
                logger.info("Operation Count: %s\n", operations)

        # If the constant is 0 and we didn't find a negative, the answer is likely 0.
        if optimum_value >= 0 and orig_constant == 0:
            optimum_key = 0

<<<<<<< HEAD
        opt_x = np.array([1 if s == '1' else 0 for s in ('{0:%sb}' % n_key).format(optimum_key)])
        # Compute function value of minimization QUBO
        fval = problem_init.objective.evaluate(opt_x)

        # cast binaries back to integers and eventually minimization to maximization
        return cast(GroverOptimizationResult,
                    self._interpret(x=opt_x, converters=self._converters, problem=problem,
                                    result_class=GroverOptimizationResult,
                                    samples=samples, raw_samples=raw_samples,
                                    operation_counts=operation_count, n_input_qubits=n_key,
                                    n_output_qubits=n_value, intermediate_fval=fval,
                                    threshold=threshold))
=======
        opt_x = np.array([1 if s == "1" else 0 for s in ("{0:%sb}" % n_key).format(optimum_key)])
        # Compute function value
        fval = problem_init.objective.evaluate(opt_x)

        # cast binaries back to integers
        return cast(
            GroverOptimizationResult,
            self._interpret(
                x=opt_x,
                converters=self._converters,
                problem=problem,
                result_class=GroverOptimizationResult,
                samples=samples,
                raw_samples=raw_samples,
                operation_counts=operation_count,
                n_input_qubits=n_key,
                n_output_qubits=n_value,
                intermediate_fval=fval,
                threshold=threshold,
            ),
        )
>>>>>>> 724158ba

    def _measure(self, circuit: QuantumCircuit) -> str:
        """Get probabilities from the given backend, and picks a random outcome."""
        probs = self._get_probs(circuit)
        freq = sorted(probs.items(), key=lambda x: x[1], reverse=True)
        # Pick a random outcome.
        idx = algorithm_globals.random.choice(len(freq), 1, p=[x[1] for x in freq])[0]
        logger.info("Frequencies: %s", freq)
        return freq[idx][0]

    def _get_probs(self, qc: QuantumCircuit) -> Dict[str, float]:
        """Gets probabilities from a given backend."""
        # Execute job and filter results.
        result = self.quantum_instance.execute(qc)
        if self.quantum_instance.is_statevector:
            state = result.get_statevector(qc)
            keys = [
                bin(i)[2::].rjust(int(np.log2(len(state))), "0")[::-1] for i in range(0, len(state))
            ]
            probs = [abs(a) ** 2 for a in state]
            total = math.fsum(probs)
            probs = [p / total for p in probs]
            hist = {key: prob for key, prob in zip(keys, probs) if prob > 0}
            self._circuit_results = state
        else:
            state = result.get_counts(qc)
            shots = self.quantum_instance.run_config.shots
            hist = {key[::-1]: val / shots for key, val in state.items() if val > 0}
            self._circuit_results = {b[::-1]: np.sqrt(v / shots) for (b, v) in state.items()}
        return hist

    @staticmethod
    def _bin_to_int(v: str, num_value_bits: int) -> int:
        """Converts a binary string of n bits using two's complement to an integer."""
        if v.startswith("1"):
            int_v = int(v, 2) - 2 ** num_value_bits
        else:
            int_v = int(v, 2)

        return int_v


class GroverOptimizationResult(OptimizationResult):
    """A result object for Grover Optimization methods."""

    def __init__(
        self,
        x: Union[List[float], np.ndarray],
        fval: float,
        variables: List[Variable],
        operation_counts: Dict[int, Dict[str, int]],
        n_input_qubits: int,
        n_output_qubits: int,
        intermediate_fval: float,
        threshold: float,
        status: OptimizationResultStatus,
        samples: Optional[List[SolutionSample]] = None,
        raw_samples: Optional[List[SolutionSample]] = None,
    ) -> None:
        """
        Constructs a result object with the specific Grover properties.

        Args:
            x: The solution of the problem
            fval: The value of the objective function of the solution
            variables: A list of variables defined in the problem
            operation_counts: The counts of each operation performed per iteration.
            n_input_qubits: The number of qubits used to represent the input.
            n_output_qubits: The number of qubits used to represent the output.
            intermediate_fval: The intermediate value of the objective function of the
                minimization qubo solution, that is expected to be consistent to ``fval``.
            threshold: The threshold of Grover algorithm.
            status: the termination status of the optimization algorithm.
            samples: the x values, the objective function value of the original problem,
                the probability, and the status of sampling.
            raw_samples: the x values of the QUBO, the objective function value of the
                minimization QUBO, and the probability of sampling.
        """
        super().__init__(
            x=x,
            fval=fval,
            variables=variables,
            status=status,
            raw_results=None,
            samples=samples,
        )
        self._raw_samples = raw_samples
        self._operation_counts = operation_counts
        self._n_input_qubits = n_input_qubits
        self._n_output_qubits = n_output_qubits
        self._intermediate_fval = intermediate_fval
        self._threshold = threshold

    @property
    def operation_counts(self) -> Dict[int, Dict[str, int]]:
        """Get the operation counts.

        Returns:
            The counts of each operation performed per iteration.
        """
        return self._operation_counts

    @property
    def n_input_qubits(self) -> int:
        """Getter of n_input_qubits

        Returns:
            The number of qubits used to represent the input.
        """
        return self._n_input_qubits

    @property
    def n_output_qubits(self) -> int:
        """Getter of n_output_qubits

        Returns:
            The number of qubits used to represent the output.
        """
        return self._n_output_qubits

    @property
    def intermediate_fval(self) -> float:
        """Getter of the intermediate fval

        Returns:
            The intermediate value of fval before interpret.
        """
        return self._intermediate_fval

    @property
    def threshold(self) -> float:
        """Getter of the threshold of Grover algorithm.

        Returns:
            The threshold of Grover algorithm.
        """
        return self._threshold

    @property
    def raw_samples(self) -> Optional[List[SolutionSample]]:
        """Returns the list of raw solution samples of ``GroverOptimizer``.

        Returns:
            The list of raw solution samples of ``GroverOptimizer``.
        """
        return self._raw_samples<|MERGE_RESOLUTION|>--- conflicted
+++ resolved
@@ -257,16 +257,10 @@
                             i[0:n_key]: v for i, v in self._circuit_results.items()
                         }
 
-<<<<<<< HEAD
-                    raw_samples = self._eigenvector_to_solutions(self._circuit_results,
-                                                                 problem_init)
-                    raw_samples.sort(key=lambda x: x.fval)
-=======
                     raw_samples = self._eigenvector_to_solutions(
                         self._circuit_results, problem_init
                     )
-                    raw_samples.sort(key=lambda x: problem_.objective.sense.value * x.fval)
->>>>>>> 724158ba
+                    raw_samples.sort(key=lambda x: x.fval)
                     samples = self._interpret_samples(problem, raw_samples, self._converters)
                 else:
                     # Using Durr and Hoyer method, increase m.
@@ -296,25 +290,11 @@
         if optimum_value >= 0 and orig_constant == 0:
             optimum_key = 0
 
-<<<<<<< HEAD
-        opt_x = np.array([1 if s == '1' else 0 for s in ('{0:%sb}' % n_key).format(optimum_key)])
+        opt_x = np.array([1 if s == "1" else 0 for s in ("{0:%sb}" % n_key).format(optimum_key)])
         # Compute function value of minimization QUBO
         fval = problem_init.objective.evaluate(opt_x)
 
         # cast binaries back to integers and eventually minimization to maximization
-        return cast(GroverOptimizationResult,
-                    self._interpret(x=opt_x, converters=self._converters, problem=problem,
-                                    result_class=GroverOptimizationResult,
-                                    samples=samples, raw_samples=raw_samples,
-                                    operation_counts=operation_count, n_input_qubits=n_key,
-                                    n_output_qubits=n_value, intermediate_fval=fval,
-                                    threshold=threshold))
-=======
-        opt_x = np.array([1 if s == "1" else 0 for s in ("{0:%sb}" % n_key).format(optimum_key)])
-        # Compute function value
-        fval = problem_init.objective.evaluate(opt_x)
-
-        # cast binaries back to integers
         return cast(
             GroverOptimizationResult,
             self._interpret(
@@ -331,7 +311,6 @@
                 threshold=threshold,
             ),
         )
->>>>>>> 724158ba
 
     def _measure(self, circuit: QuantumCircuit) -> str:
         """Get probabilities from the given backend, and picks a random outcome."""
