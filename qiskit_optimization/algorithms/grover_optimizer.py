--- conflicted
+++ resolved
@@ -313,11 +313,7 @@
             state = result.get_counts(qc)
             shots = self.quantum_instance.run_config.shots
             hist = {key[::-1]: val / shots for key, val in state.items() if val > 0}
-<<<<<<< HEAD
             self._circuit_results = {b: np.sqrt(v / shots) for (b, v) in state.items()}
-=======
-            self._circuit_results = {b[::-1]: np.sqrt(v / shots) for (b, v) in state.items()}
->>>>>>> 7a7784ff
         return hist
 
     @staticmethod
