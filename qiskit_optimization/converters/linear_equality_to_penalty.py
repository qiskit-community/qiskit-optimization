# This code is part of Qiskit.
#
# (C) Copyright IBM 2020, 2021.
#
# This code is licensed under the Apache License, Version 2.0. You may
# obtain a copy of this license in the LICENSE.txt file in the root directory
# of this source tree or at http://www.apache.org/licenses/LICENSE-2.0.
#
# Any modifications or derivative works of this code must retain this
# copyright notice, and modified files need to carry a notice indicating
# that they have been altered from the originals.

"""Converter to convert a problem with equality constraints to unconstrained with penalty terms."""

import logging
from typing import Optional, cast, Union, Tuple, List

import numpy as np

from .quadratic_program_converter import QuadraticProgramConverter
from ..exceptions import QiskitOptimizationError
from ..problems.constraint import Constraint
from ..problems.quadratic_objective import QuadraticObjective
from ..problems.quadratic_program import QuadraticProgram
from ..problems.variable import Variable

logger = logging.getLogger(__name__)


class LinearEqualityToPenalty(QuadraticProgramConverter):
    """Convert a problem with only equality constraints to unconstrained with penalty terms."""

    def __init__(self, penalty: Optional[float] = None) -> None:
        """
        Args:
            penalty: Penalty factor to scale equality constraints that are added to objective.
                     If None is passed, a penalty factor will be automatically calculated on
                     every conversion.
        """
        self._src_num_vars: Optional[int] = None
        self._penalty: Optional[float] = penalty
        self._should_define_penalty: bool = penalty is None

    def convert(self, problem: QuadraticProgram) -> QuadraticProgram:
        """Convert a problem with equality constraints into an unconstrained problem.

        Args:
            problem: The problem to be solved, that does not contain inequality constraints.

        Returns:
            The converted problem, that is an unconstrained problem.

        Raises:
            QiskitOptimizationError: If an inequality constraint exists.
        """

        # create empty QuadraticProgram model
        self._src_num_vars = problem.get_num_vars()
        dst = QuadraticProgram(name=problem.name)

        # If no penalty was given, set the penalty coefficient by _auto_define_penalty()
        if self._should_define_penalty:
            penalty = self._auto_define_penalty(problem)
        else:
            penalty = self._penalty

        # Set variables
        for x in problem.variables:
            if x.vartype == Variable.Type.CONTINUOUS:
                dst.continuous_var(x.lowerbound, x.upperbound, x.name)
            elif x.vartype == Variable.Type.BINARY:
                dst.binary_var(x.name)
            elif x.vartype == Variable.Type.INTEGER:
                dst.integer_var(x.lowerbound, x.upperbound, x.name)
            else:
                raise QiskitOptimizationError("Unsupported vartype: {}".format(x.vartype))

        # get original objective terms
        offset = problem.objective.constant
        linear = problem.objective.linear.to_dict()
        quadratic = problem.objective.quadratic.to_dict()
        sense = problem.objective.sense.value

        # convert linear constraints into penalty terms
        for constraint in problem.linear_constraints:

            if constraint.sense != Constraint.Sense.EQ:
                raise QiskitOptimizationError(
                    "An inequality constraint exists. "
                    "The method supports only equality constraints."
                )

            constant = constraint.rhs
            row = constraint.linear.to_dict()

            # constant parts of penalty*(Constant-func)**2: penalty*(Constant**2)
            offset += sense * penalty * constant ** 2

            # linear parts of penalty*(Constant-func)**2: penalty*(-2*Constant*func)
            for j, coef in row.items():
                # if j already exists in the linear terms dic, add a penalty term
                # into existing value else create new key and value in the linear_term dict
                linear[j] = linear.get(j, 0.0) + sense * penalty * -2 * coef * constant

            # quadratic parts of penalty*(Constant-func)**2: penalty*(func**2)
            for j, coef_1 in row.items():
                for k, coef_2 in row.items():
                    # if j and k already exist in the quadratic terms dict,
                    # add a penalty term into existing value
                    # else create new key and value in the quadratic term dict

                    # according to implementation of quadratic terms in OptimizationModel,
                    # don't need to multiply by 2, since loops run over (x, y) and (y, x).
                    tup = cast(Union[Tuple[int, int], Tuple[str, str]], (j, k))
                    quadratic[tup] = quadratic.get(tup, 0.0) + sense * penalty * coef_1 * coef_2

        if problem.objective.sense == QuadraticObjective.Sense.MINIMIZE:
            dst.minimize(offset, linear, quadratic)
        else:
            dst.maximize(offset, linear, quadratic)

        # Update the penalty to the one just used
        self._penalty = penalty

        return dst

    @staticmethod
    def _auto_define_penalty(problem: QuadraticProgram) -> float:
        """Automatically define the penalty coefficient.

        Returns:
            Return the minimum valid penalty factor calculated
            from the upper bound and the lower bound of the objective function.
            If a constraint has a float coefficient,
            return the default value for the penalty factor.
        """
        default_penalty = 1e5

        # Check coefficients of constraints.
        # If a constraint has a float coefficient, return the default value for the penalty factor.
        terms = []
        for constraint in problem.linear_constraints:
            terms.append(constraint.rhs)
            terms.extend(coef for coef in constraint.linear.to_dict().values())
        if any(isinstance(term, float) and not term.is_integer() for term in terms):
            logger.warning(
                "Warning: Using %f for the penalty coefficient because "
                "a float coefficient exists in constraints. \n"
                "The value could be too small. "
                "If so, set the penalty coefficient manually.",
                default_penalty,
            )
            return default_penalty

        # (upper bound - lower bound) can be calculate as the sum of absolute value of coefficients
        # Firstly, add 1 to guarantee that infeasible answers will be greater than upper bound.
<<<<<<< HEAD
        linear_ub = self._src.objective.linear.upperbound()
        quadratic_ub = self._src.objective.quadratic.upperbound()
        return 1.0 + linear_ub + quadratic_ub
=======
        penalties = [1.0]
        # add linear terms of the object function.
        penalties.extend(abs(coef) for coef in problem.objective.linear.to_dict().values())
        # add quadratic terms of the object function.
        penalties.extend(abs(coef) for coef in problem.objective.quadratic.to_dict().values())

        return fsum(penalties)
>>>>>>> fbbc3121

    def interpret(self, x: Union[np.ndarray, List[float]]) -> np.ndarray:
        """Convert the result of the converted problem back to that of the original problem

        Args:
            x: The result of the converted problem or the given result in case of FAILURE.

        Returns:
            The result of the original problem.

        Raises:
            QiskitOptimizationError: if the number of variables in the result differs from
                                     that of the original problem.
        """
        if len(x) != self._src_num_vars:
            raise QiskitOptimizationError(
                "The number of variables in the passed result differs from "
                "that of the original problem."
            )
        return np.asarray(x)

    @property
    def penalty(self) -> Optional[float]:
        """Returns the penalty factor used in conversion.

        Returns:
            The penalty factor used in conversion.
        """
        return self._penalty

    @penalty.setter
    def penalty(self, penalty: Optional[float]) -> None:
        """Set a new penalty factor.

        Args:
            penalty: The new penalty factor.
                     If None is passed, a penalty factor will be automatically calculated
                     on every conversion.
        """
        self._penalty = penalty
        self._should_define_penalty = penalty is None<|MERGE_RESOLUTION|>--- conflicted
+++ resolved
@@ -154,19 +154,9 @@
 
         # (upper bound - lower bound) can be calculate as the sum of absolute value of coefficients
         # Firstly, add 1 to guarantee that infeasible answers will be greater than upper bound.
-<<<<<<< HEAD
-        linear_ub = self._src.objective.linear.upperbound()
-        quadratic_ub = self._src.objective.quadratic.upperbound()
+        linear_ub = problem.objective.linear.upperbound()
+        quadratic_ub = problem.objective.quadratic.upperbound()
         return 1.0 + linear_ub + quadratic_ub
-=======
-        penalties = [1.0]
-        # add linear terms of the object function.
-        penalties.extend(abs(coef) for coef in problem.objective.linear.to_dict().values())
-        # add quadratic terms of the object function.
-        penalties.extend(abs(coef) for coef in problem.objective.quadratic.to_dict().values())
-
-        return fsum(penalties)
->>>>>>> fbbc3121
 
     def interpret(self, x: Union[np.ndarray, List[float]]) -> np.ndarray:
         """Convert the result of the converted problem back to that of the original problem
