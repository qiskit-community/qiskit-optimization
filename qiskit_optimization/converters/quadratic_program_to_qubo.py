# This code is part of Qiskit.
#
# (C) Copyright IBM 2020, 2021.
#
# This code is licensed under the Apache License, Version 2.0. You may
# obtain a copy of this license in the LICENSE.txt file in the root directory
# of this source tree or at http://www.apache.org/licenses/LICENSE-2.0.
#
# Any modifications or derivative works of this code must retain this
# copyright notice, and modified files need to carry a notice indicating
# that they have been altered from the originals.

"""A converter from quadratic program to a QUBO."""

from typing import List, Optional, Union, cast

import numpy as np

from ..converters.flip_problem_sense import MaximizeToMinimize
from ..converters.inequality_to_equality import InequalityToEquality
from ..converters.integer_to_binary import IntegerToBinary
from ..converters.linear_equality_to_penalty import LinearEqualityToPenalty
from ..exceptions import QiskitOptimizationError
from ..problems.quadratic_program import QuadraticProgram
from .quadratic_program_converter import QuadraticProgramConverter


class QuadraticProgramToQubo(QuadraticProgramConverter):
    """Convert a given optimization problem to a new problem that is a QUBO.

    Examples:
        >>> from qiskit_optimization.problems import QuadraticProgram
        >>> from qiskit_optimization.converters import QuadraticProgramToQubo
        >>> problem = QuadraticProgram()
        >>> # define a problem
        >>> conv = QuadraticProgramToQubo()
        >>> problem2 = conv.convert(problem)
    """

    def __init__(self, penalty: Optional[float] = None) -> None:
        """
        Args:
            penalty: Penalty factor to scale equality constraints that are added to objective.
                If None is passed, a penalty factor will be automatically calculated on every
                conversion.
        """
<<<<<<< HEAD
        from ..converters.integer_to_binary import IntegerToBinary
        from ..converters.inequality_to_equality import InequalityToEquality
        from ..converters.linear_equality_to_penalty import LinearEqualityToPenalty
        from ..converters.linear_inequality_to_penalty import LinearInequalityToPenalty
        from ..converters.flip_problem_sense import MaximizeToMinimize
=======
>>>>>>> cfef1fee

        self._penalize_lin_eq_constraints = LinearEqualityToPenalty(penalty=penalty)
<<<<<<< HEAD
        self._penalize_lin_ineq_constraints = LinearInequalityToPenalty(penalty=penalty)
        self._max_to_min = MaximizeToMinimize()
=======
        self._converters = [
            InequalityToEquality(mode="integer"),
            IntegerToBinary(),
            self._penalize_lin_eq_constraints,
            MaximizeToMinimize(),
        ]
>>>>>>> cfef1fee

    def convert(self, problem: QuadraticProgram) -> QuadraticProgram:
        """Convert a problem with linear constraints into new one with a QUBO form.

        Args:
            problem: The problem with linear constraints to be solved.

        Returns:
            The problem converted in QUBO format as minimization problem.

        Raises:
            QiskitOptimizationError: In case of an incompatible problem.
        """

        # analyze compatibility of problem
        msg = self.get_compatibility_msg(problem)
        if len(msg) > 0:
            raise QiskitOptimizationError("Incompatible problem: {}".format(msg))

<<<<<<< HEAD
        # Convert inequality constraints into penalty term.
        problem_ = self._penalize_lin_ineq_constraints.convert(problem)

        # Convert inequality constraints into equality constraints by adding slack variables
        problem_ = self._ineq_to_eq.convert(problem_)

        # Map integer variables to binary variables
        problem_ = self._int_to_bin.convert(problem_)

        # Penalize linear equality constraints with only binary variables
        problem_ = self._penalize_lin_eq_constraints.convert(problem_)

        # Convert maximization to minimization problem
        problem_ = self._max_to_min.convert(problem_)

        # Return QUBO
        return problem_
=======
        for conv in self._converters:
            problem = conv.convert(problem)
        return problem
>>>>>>> cfef1fee

    def interpret(self, x: Union[np.ndarray, List[float]]) -> np.ndarray:
        """Convert a result of a converted problem into that of the original problem.

        Args:
            x: The result of the converted problem.

        Returns:
            The result of the original problem.
        """
<<<<<<< HEAD
        x = self._max_to_min.interpret(x)
        x = self._penalize_lin_eq_constraints.interpret(x)
        x = self._int_to_bin.interpret(x)
        x = self._ineq_to_eq.interpret(x)
        x = self._penalize_lin_ineq_constraints.interpret(x)
        return x
=======
        for conv in self._converters[::-1]:
            x = conv.interpret(x)
        return cast(np.ndarray, x)
>>>>>>> cfef1fee

    @staticmethod
    def get_compatibility_msg(problem: QuadraticProgram) -> str:
        """Checks whether a given problem can be solved with this optimizer.

        Checks whether the given problem is compatible, i.e., whether the problem can be converted
        to a QUBO, and otherwise, returns a message explaining the incompatibility.

        Args:
            problem: The optimization problem to check compatibility.

        Returns:
            A message describing the incompatibility.
        """

        # initialize message
        msg = ""
        # check whether there are incompatible variable types
        if problem.get_num_continuous_vars() > 0:
            msg += "Continuous variables are not supported! "

        # check whether there are incompatible constraint types
        if len(problem.quadratic_constraints) > 0:
            msg += "Quadratic constraints are not supported. "
        # check whether there are float coefficients in constraints
        compatible_with_integer_slack = True
        for l_constraint in problem.linear_constraints:
            linear = l_constraint.linear.to_dict()
            if any(isinstance(coef, float) and not coef.is_integer() for coef in linear.values()):
                compatible_with_integer_slack = False
        for q_constraint in problem.quadratic_constraints:
            linear = q_constraint.linear.to_dict()
            quadratic = q_constraint.quadratic.to_dict()
            if any(
                isinstance(coef, float) and not coef.is_integer() for coef in quadratic.values()
            ) or any(isinstance(coef, float) and not coef.is_integer() for coef in linear.values()):
                compatible_with_integer_slack = False
        if not compatible_with_integer_slack:
            msg += "Can not convert inequality constraints to equality constraint because \
                    float coefficients are in constraints. "

        # if an error occurred, return error message, otherwise, return None
        return msg

    def is_compatible(self, problem: QuadraticProgram) -> bool:
        """Checks whether a given problem can be solved with the optimizer implementing this method.

        Args:
            problem: The optimization problem to check compatibility.

        Returns:
            Returns True if the problem is compatible, False otherwise.
        """
        return len(self.get_compatibility_msg(problem)) == 0

    @property
    def penalty(self) -> Optional[float]:
        """Returns the penalty factor used in conversion.

        Returns:
            The penalty factor used in conversion.
        """
        return self._penalize_lin_eq_constraints.penalty

    @penalty.setter
    def penalty(self, penalty: Optional[float]) -> None:
        """Set a new penalty factor.

        Args:
            penalty: The new penalty factor.
                     If None is passed, a penalty factor will be automatically calculated on every
                     conversion.
        """
        self._penalize_lin_eq_constraints.penalty = penalty<|MERGE_RESOLUTION|>--- conflicted
+++ resolved
@@ -20,6 +20,7 @@
 from ..converters.inequality_to_equality import InequalityToEquality
 from ..converters.integer_to_binary import IntegerToBinary
 from ..converters.linear_equality_to_penalty import LinearEqualityToPenalty
+from ..converters.linear_inequality_to_penalty import LinearInequalityToPenalty
 from ..exceptions import QiskitOptimizationError
 from ..problems.quadratic_program import QuadraticProgram
 from .quadratic_program_converter import QuadraticProgramConverter
@@ -44,27 +45,15 @@
                 If None is passed, a penalty factor will be automatically calculated on every
                 conversion.
         """
-<<<<<<< HEAD
-        from ..converters.integer_to_binary import IntegerToBinary
-        from ..converters.inequality_to_equality import InequalityToEquality
-        from ..converters.linear_equality_to_penalty import LinearEqualityToPenalty
-        from ..converters.linear_inequality_to_penalty import LinearInequalityToPenalty
-        from ..converters.flip_problem_sense import MaximizeToMinimize
-=======
->>>>>>> cfef1fee
-
         self._penalize_lin_eq_constraints = LinearEqualityToPenalty(penalty=penalty)
-<<<<<<< HEAD
         self._penalize_lin_ineq_constraints = LinearInequalityToPenalty(penalty=penalty)
-        self._max_to_min = MaximizeToMinimize()
-=======
         self._converters = [
+            self._penalize_lin_ineq_constraints,
             InequalityToEquality(mode="integer"),
             IntegerToBinary(),
             self._penalize_lin_eq_constraints,
             MaximizeToMinimize(),
         ]
->>>>>>> cfef1fee
 
     def convert(self, problem: QuadraticProgram) -> QuadraticProgram:
         """Convert a problem with linear constraints into new one with a QUBO form.
@@ -84,29 +73,9 @@
         if len(msg) > 0:
             raise QiskitOptimizationError("Incompatible problem: {}".format(msg))
 
-<<<<<<< HEAD
-        # Convert inequality constraints into penalty term.
-        problem_ = self._penalize_lin_ineq_constraints.convert(problem)
-
-        # Convert inequality constraints into equality constraints by adding slack variables
-        problem_ = self._ineq_to_eq.convert(problem_)
-
-        # Map integer variables to binary variables
-        problem_ = self._int_to_bin.convert(problem_)
-
-        # Penalize linear equality constraints with only binary variables
-        problem_ = self._penalize_lin_eq_constraints.convert(problem_)
-
-        # Convert maximization to minimization problem
-        problem_ = self._max_to_min.convert(problem_)
-
-        # Return QUBO
-        return problem_
-=======
         for conv in self._converters:
             problem = conv.convert(problem)
         return problem
->>>>>>> cfef1fee
 
     def interpret(self, x: Union[np.ndarray, List[float]]) -> np.ndarray:
         """Convert a result of a converted problem into that of the original problem.
@@ -117,18 +86,9 @@
         Returns:
             The result of the original problem.
         """
-<<<<<<< HEAD
-        x = self._max_to_min.interpret(x)
-        x = self._penalize_lin_eq_constraints.interpret(x)
-        x = self._int_to_bin.interpret(x)
-        x = self._ineq_to_eq.interpret(x)
-        x = self._penalize_lin_ineq_constraints.interpret(x)
-        return x
-=======
         for conv in self._converters[::-1]:
             x = conv.interpret(x)
         return cast(np.ndarray, x)
->>>>>>> cfef1fee
 
     @staticmethod
     def get_compatibility_msg(problem: QuadraticProgram) -> str:
@@ -202,4 +162,5 @@
                      If None is passed, a penalty factor will be automatically calculated on every
                      conversion.
         """
+        self._penalize_lin_ineq_constraints.penalty = penalty
         self._penalize_lin_eq_constraints.penalty = penalty