# This code is part of Qiskit.
#
# (C) Copyright IBM 2021.
#
# This code is licensed under the Apache License, Version 2.0. You may
# obtain a copy of this license in the LICENSE.txt file in the root directory
# of this source tree or at http://www.apache.org/licenses/LICENSE-2.0.
#
# Any modifications or derivative works of this code must retain this
# copyright notice, and modified files need to carry a notice indicating
# that they have been altered from the originals.

"""Translator between a docplex.mp model and a quadratic program"""

<<<<<<< HEAD
from typing import TYPE_CHECKING, Dict, Optional, Tuple, cast

from docplex.mp.constants import ComparisonType
from docplex.mp.constr import (
    IndicatorConstraint,
    LinearConstraint,
    NotEqualConstraint,
    QuadraticConstraint,
)
=======
from typing import cast

from docplex.mp.constr import LinearConstraint as DocplexLinearConstraint
from docplex.mp.constr import NotEqualConstraint
from docplex.mp.constr import QuadraticConstraint as DocplexQuadraticConstraint
>>>>>>> 7a3ff224
from docplex.mp.dvar import Var
from docplex.mp.linear import AbstractLinearExpr
from docplex.mp.model import Model
from docplex.mp.quad import QuadExpr
from docplex.mp.vartype import BinaryVarType, ContinuousVarType, IntegerVarType

from qiskit_optimization.exceptions import QiskitOptimizationError
from qiskit_optimization.problems.constraint import Constraint
from qiskit_optimization.problems.quadratic_objective import QuadraticObjective
from qiskit_optimization.problems.variable import Variable

from qiskit_optimization.problems.quadratic_program import QuadraticProgram


def to_docplex_mp(quadratic_program: QuadraticProgram) -> Model:
    """Returns a docplex.mp model corresponding to a quadratic program.

    Args:
        quadratic_program: The quadratic program to be translated.

    Returns:
        The docplex.mp model corresponding to a quadratic program.

    Raises:
        QiskitOptimizationError: if the model contains non-supported elements (should never happen).
    """
    # initialize model
    mdl = Model(quadratic_program.name)

    # add variables
    var = {}
    for idx, x in enumerate(quadratic_program.variables):
        if x.vartype == Variable.Type.CONTINUOUS:
            var[idx] = mdl.continuous_var(lb=x.lowerbound, ub=x.upperbound, name=x.name)
        elif x.vartype == Variable.Type.BINARY:
            var[idx] = mdl.binary_var(name=x.name)
        elif x.vartype == Variable.Type.INTEGER:
            var[idx] = mdl.integer_var(lb=x.lowerbound, ub=x.upperbound, name=x.name)
        else:
            # should never happen
            raise QiskitOptimizationError(f"Internal error: unsupported variable type: {x.vartype}")

    # add objective
    objective = quadratic_program.objective.constant
    for i, v in quadratic_program.objective.linear.to_dict().items():
        objective += v * var[cast(int, i)]
    for (i, j), v in quadratic_program.objective.quadratic.to_dict().items():
        objective += v * var[cast(int, i)] * var[cast(int, j)]
    if quadratic_program.objective.sense == QuadraticObjective.Sense.MINIMIZE:
        mdl.minimize(objective)
    else:
        mdl.maximize(objective)

    # add linear constraints
    for i, l_constraint in enumerate(quadratic_program.linear_constraints):
        name = l_constraint.name
        rhs = l_constraint.rhs
        if rhs == 0 and l_constraint.linear.coefficients.nnz == 0:
            continue
        linear_expr = 0
        for j, v in l_constraint.linear.to_dict().items():
            linear_expr += v * var[cast(int, j)]
        sense = l_constraint.sense
        if sense == Constraint.Sense.EQ:
            mdl.add_constraint(linear_expr == rhs, ctname=name)
        elif sense == Constraint.Sense.GE:
            mdl.add_constraint(linear_expr >= rhs, ctname=name)
        elif sense == Constraint.Sense.LE:
            mdl.add_constraint(linear_expr <= rhs, ctname=name)
        else:
            # should never happen
            raise QiskitOptimizationError(f"Internal error: unsupported constraint sense: {sense}")

    # add quadratic constraints
    for i, q_constraint in enumerate(quadratic_program.quadratic_constraints):
        name = q_constraint.name
        rhs = q_constraint.rhs
        if (
            rhs == 0
            and q_constraint.linear.coefficients.nnz == 0
            and q_constraint.quadratic.coefficients.nnz == 0
        ):
            continue
        quadratic_expr = 0
        for j, v in q_constraint.linear.to_dict().items():
            quadratic_expr += v * var[cast(int, j)]
        for (j, k), v in q_constraint.quadratic.to_dict().items():
            quadratic_expr += v * var[cast(int, j)] * var[cast(int, k)]
        sense = q_constraint.sense
        if sense == Constraint.Sense.EQ:
            mdl.add_constraint(quadratic_expr == rhs, ctname=name)
        elif sense == Constraint.Sense.GE:
            mdl.add_constraint(quadratic_expr >= rhs, ctname=name)
        elif sense == Constraint.Sense.LE:
            mdl.add_constraint(quadratic_expr <= rhs, ctname=name)
        else:
            # should never happen
            raise QiskitOptimizationError(f"Internal error: unsupported constraint sense: {sense}")

    return mdl


# from_docplex_mp


class _FromDocplexMp:
    _sense_dict = {ComparisonType.EQ: "==", ComparisonType.LE: "<=", ComparisonType.GE: ">="}

    @classmethod
    def _linear_constraint(
        cls, var_names: Dict[Var, str], constraint: LinearConstraint
    ) -> Tuple[Dict[str, float], str, float]:
        left_expr = constraint.get_left_expr()
        right_expr = constraint.get_right_expr()
        # for linear constraints we may get an instance of Var instead of expression,
        # e.g. x + y = z
        if not isinstance(left_expr, (AbstractLinearExpr, Var)):
            raise QiskitOptimizationError(f"Unsupported expression: {left_expr} {type(left_expr)}")
        if not isinstance(right_expr, (AbstractLinearExpr, Var)):
            raise QiskitOptimizationError(
                f"Unsupported expression: {right_expr} {type(right_expr)}"
            )
        if isinstance(left_expr, Var):
            left_expr = left_expr + 0
        if isinstance(right_expr, Var):
            right_expr = right_expr + 0

        linear = {}
        for x in left_expr.iter_variables():
            linear[var_names[x]] = left_expr.get_coef(x)
        for x in right_expr.iter_variables():
            linear[var_names[x]] = linear.get(var_names[x], 0.0) - right_expr.get_coef(x)

        rhs = right_expr.constant - left_expr.constant

        if constraint.sense not in cls._sense_dict:
            raise QiskitOptimizationError(f"Unsupported constraint sense: {constraint}")

        return linear, cls._sense_dict[constraint.sense], rhs

    @classmethod
    def _quadratic_constraint(
        cls, var_names: Dict[Var, str], constraint: QuadraticConstraint
    ) -> Tuple[Dict[str, float], Dict[Tuple[str, str], float], str, float]:
        left_expr = constraint.get_left_expr()
        right_expr = constraint.get_right_expr()
        if not isinstance(left_expr, (QuadExpr, AbstractLinearExpr, Var)):
            raise QiskitOptimizationError(f"Unsupported expression: {left_expr} {type(left_expr)}")
        if not isinstance(right_expr, (QuadExpr, AbstractLinearExpr, Var)):
            raise QiskitOptimizationError(
                f"Unsupported expression: {right_expr} {type(right_expr)}"
            )

        lin = {}
        quad = {}

        if left_expr.is_quad_expr():
            for x in left_expr.linear_part.iter_variables():
                lin[var_names[x]] = left_expr.linear_part.get_coef(x)
            for quad_triplet in left_expr.iter_quad_triplets():
                i = var_names[quad_triplet[0]]
                j = var_names[quad_triplet[1]]
                v = quad_triplet[2]
                quad[i, j] = v
        else:
            for x in left_expr.iter_variables():
                lin[var_names[x]] = left_expr.get_coef(x)

        if right_expr.is_quad_expr():
            for x in right_expr.linear_part.iter_variables():
                lin[var_names[x]] = lin.get(var_names[x], 0.0) - right_expr.linear_part.get_coef(x)
            for quad_triplet in right_expr.iter_quad_triplets():
                i = var_names[quad_triplet[0]]
                j = var_names[quad_triplet[1]]
                v = quad_triplet[2]
                quad[i, j] = quad.get((i, j), 0.0) - v
        else:
            for x in right_expr.iter_variables():
                lin[var_names[x]] = lin.get(var_names[x], 0.0) - right_expr.get_coef(x)

        rhs = right_expr.constant - left_expr.constant

        if constraint.sense not in cls._sense_dict:
            raise QiskitOptimizationError(f"Unsupported constraint sense: {constraint}")

        return lin, quad, cls._sense_dict[constraint.sense], rhs

    @staticmethod
    def _linear_bounds(var_bounds: Dict[str, Tuple[float, float]], linear: Dict[str, float]):
        linear_lb = 0.0
        linear_ub = 0.0
        for var_name, val in linear.items():
            x_lb, x_ub = var_bounds[var_name]
            x_lb *= val
            x_ub *= val
            linear_lb += min(x_lb, x_ub)
            linear_ub += max(x_lb, x_ub)
        return linear_lb, linear_ub

    @classmethod
    def _indicator_constraints(
        cls,
        var_names: Dict[Var, str],
        var_bounds: Dict[str, Tuple[float, float]],
        constraint: IndicatorConstraint,
        indicator_big_m: Optional[float] = None,
    ):
        name = constraint.name
        binary_var = constraint.binary_var
        active_value = constraint.active_value
        linear_constraint = constraint.linear_constraint
        linear, sense, rhs = cls._linear_constraint(var_names, linear_constraint)
        linear_lb, linear_ub = cls._linear_bounds(var_bounds, linear)
        if sense == "<=":
            big_m = max(0.0, linear_ub - rhs) if indicator_big_m is None else indicator_big_m
            if active_value:
                linear[binary_var.name] = big_m
                rhs += big_m
            else:
                linear[binary_var.name] = -big_m
            return [(linear, sense, rhs, name)]
        elif sense == ">=":
            big_m = max(0.0, rhs - linear_lb) if indicator_big_m is None else indicator_big_m
            if active_value:
                linear[binary_var.name] = -big_m
                rhs -= big_m
            else:
                linear[binary_var.name] = big_m
            return [(linear, sense, rhs, name)]
        elif sense == "==":
            # for equality constraints, add both GE and LE constraints.
            # linear2, rhs2, and big_m2 are for the GE constraint.
            linear2 = linear.copy()
            rhs2 = rhs
            big_m = max(0.0, linear_ub - rhs) if indicator_big_m is None else indicator_big_m
            big_m2 = max(0.0, rhs - linear_lb) if indicator_big_m is None else indicator_big_m
            if active_value:
                linear[binary_var.name] = big_m
                rhs += big_m
                linear2[binary_var.name] = -big_m2
                rhs2 -= big_m2
            else:
                linear[binary_var.name] = -big_m
                linear2[binary_var.name] = big_m2
            return [(linear, "<=", rhs, name + "_LE"), (linear2, ">=", rhs2, name + "_GE")]
        else:
            raise QiskitOptimizationError(
                f"Internal error: invalid sense of indicator constraint: {sense}"
            )


<<<<<<< HEAD
def from_docplex_mp(model: Model, indicator_big_m: Optional[float] = None) -> "QuadraticProgram":
=======
def from_docplex_mp(model: Model) -> QuadraticProgram:
>>>>>>> 7a3ff224
    """Translate a docplex.mp model into a quadratic program.

    Note that this supports only basic functions of docplex as follows:
    - quadratic objective function
    - linear / quadratic / indicator constraints
    - binary / integer / continuous variables

    Args:
        model: The docplex.mp model to be loaded.
        indicator_big_m: The big-M value used for the big-M formulation to convert
            indicator constraints into linear constraints.
            If ``None``, it is automatically derived from the model.

    Returns:
        The quadratic program corresponding to the model.

    Raises:
        QiskitOptimizationError: if the model contains unsupported elements.
    """
    if not isinstance(model, Model):
        raise QiskitOptimizationError(f"The model is not compatible: {model}")

<<<<<<< HEAD
    if model.number_of_user_cut_constraints > 0:
        raise QiskitOptimizationError("User cut constraints are not supported")

    if model.number_of_lazy_constraints > 0:
        raise QiskitOptimizationError("Lazy constraints are not supported")

    if model.number_of_sos > 0:
        raise QiskitOptimizationError("SOS sets are not supported")

    # pylint: disable=cyclic-import
    from qiskit_optimization.problems.quadratic_program import QuadraticProgram
=======
    quadratic_program = QuadraticProgram()
>>>>>>> 7a3ff224

    # get name
    quadratic_program = QuadraticProgram(model.name)

    # get variables
    # keep track of names separately, since docplex allows to have None names.
    var_names = {}
    var_bounds = {}
    for x in model.iter_variables():
        if isinstance(x.vartype, ContinuousVarType):
            x_new = quadratic_program.continuous_var(x.lb, x.ub, x.name)
        elif isinstance(x.vartype, BinaryVarType):
            x_new = quadratic_program.binary_var(x.name)
        elif isinstance(x.vartype, IntegerVarType):
            x_new = quadratic_program.integer_var(x.lb, x.ub, x.name)
        else:
            raise QiskitOptimizationError(f"Unsupported variable type: {x.name} {x.vartype}")
        var_names[x] = x_new.name
        var_bounds[x.name] = (x_new.lowerbound, x_new.upperbound)

    # objective sense
    minimize = model.objective_sense.is_minimize()

    # make sure objective expression is linear or quadratic and not a variable
    if isinstance(model.objective_expr, Var):
        model.objective_expr = model.objective_expr + 0

    # get objective offset
    constant = model.objective_expr.constant

    # get linear part of objective
    linear = {}
    linear_part = model.objective_expr.get_linear_part()
    for x in linear_part.iter_variables():
        linear[var_names[x]] = linear_part.get_coef(x)

    # get quadratic part of objective
    quadratic = {}
    if isinstance(model.objective_expr, QuadExpr):
        for quad_triplet in model.objective_expr.iter_quad_triplets():
            i = var_names[quad_triplet[0]]
            j = var_names[quad_triplet[1]]
            v = quad_triplet[2]
            quadratic[i, j] = v

    # set objective
    if minimize:
        quadratic_program.minimize(constant, linear, quadratic)
    else:
        quadratic_program.maximize(constant, linear, quadratic)

    # check constraint type
    for constraint in model.iter_constraints():
        # If any constraint is not linear/quadratic/indicator constraints, it raises an error.
        if isinstance(constraint, LinearConstraint):
            if isinstance(constraint, NotEqualConstraint):
                # Notice that NotEqualConstraint is a subclass of Docplex's LinearConstraint,
                # but it cannot be handled by optimization.
                raise QiskitOptimizationError(f"Unsupported constraint: {constraint}")
        elif not isinstance(constraint, (QuadraticConstraint, IndicatorConstraint)):
            raise QiskitOptimizationError(f"Unsupported constraint: {constraint}")

    # get linear constraints
    for constraint in model.iter_linear_constraints():
        lhs, sense, rhs = _FromDocplexMp._linear_constraint(var_names, constraint)
        quadratic_program.linear_constraint(lhs, sense, rhs, constraint.name)

    # get quadratic constraints
    for constraint in model.iter_quadratic_constraints():
        linear, quadratic, sense, rhs = _FromDocplexMp._quadratic_constraint(var_names, constraint)
        quadratic_program.quadratic_constraint(linear, quadratic, sense, rhs, constraint.name)

    # get indicator constraints
    for constraint in model.iter_indicator_constraints():
        linear_constraints = _FromDocplexMp._indicator_constraints(
            var_names, var_bounds, constraint, indicator_big_m
        )
        for linear, sense, rhs, name in linear_constraints:
            quadratic_program.linear_constraint(linear, sense, rhs, name)

    return quadratic_program<|MERGE_RESOLUTION|>--- conflicted
+++ resolved
@@ -12,8 +12,7 @@
 
 """Translator between a docplex.mp model and a quadratic program"""
 
-<<<<<<< HEAD
-from typing import TYPE_CHECKING, Dict, Optional, Tuple, cast
+from typing import Dict, Optional, Tuple, cast
 
 from docplex.mp.constants import ComparisonType
 from docplex.mp.constr import (
@@ -22,13 +21,6 @@
     NotEqualConstraint,
     QuadraticConstraint,
 )
-=======
-from typing import cast
-
-from docplex.mp.constr import LinearConstraint as DocplexLinearConstraint
-from docplex.mp.constr import NotEqualConstraint
-from docplex.mp.constr import QuadraticConstraint as DocplexQuadraticConstraint
->>>>>>> 7a3ff224
 from docplex.mp.dvar import Var
 from docplex.mp.linear import AbstractLinearExpr
 from docplex.mp.model import Model
@@ -38,9 +30,8 @@
 from qiskit_optimization.exceptions import QiskitOptimizationError
 from qiskit_optimization.problems.constraint import Constraint
 from qiskit_optimization.problems.quadratic_objective import QuadraticObjective
+from qiskit_optimization.problems.quadratic_program import QuadraticProgram
 from qiskit_optimization.problems.variable import Variable
-
-from qiskit_optimization.problems.quadratic_program import QuadraticProgram
 
 
 def to_docplex_mp(quadratic_program: QuadraticProgram) -> Model:
@@ -280,11 +271,7 @@
             )
 
 
-<<<<<<< HEAD
-def from_docplex_mp(model: Model, indicator_big_m: Optional[float] = None) -> "QuadraticProgram":
-=======
-def from_docplex_mp(model: Model) -> QuadraticProgram:
->>>>>>> 7a3ff224
+def from_docplex_mp(model: Model, indicator_big_m: Optional[float] = None) -> QuadraticProgram:
     """Translate a docplex.mp model into a quadratic program.
 
     Note that this supports only basic functions of docplex as follows:
@@ -307,7 +294,6 @@
     if not isinstance(model, Model):
         raise QiskitOptimizationError(f"The model is not compatible: {model}")
 
-<<<<<<< HEAD
     if model.number_of_user_cut_constraints > 0:
         raise QiskitOptimizationError("User cut constraints are not supported")
 
@@ -316,12 +302,6 @@
 
     if model.number_of_sos > 0:
         raise QiskitOptimizationError("SOS sets are not supported")
-
-    # pylint: disable=cyclic-import
-    from qiskit_optimization.problems.quadratic_program import QuadraticProgram
-=======
-    quadratic_program = QuadraticProgram()
->>>>>>> 7a3ff224
 
     # get name
     quadratic_program = QuadraticProgram(model.name)
