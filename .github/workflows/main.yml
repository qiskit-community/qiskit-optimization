--- conflicted
+++ resolved
@@ -145,15 +145,9 @@
         with:
           name: optimization${{ matrix.python-version }}
           path: ./o${{ matrix.python-version }}/*
-<<<<<<< HEAD
-      - name: Optimization Unit Tests without cplex/cvxpy/gurobipy under Python ${{ matrix.python-version }}
-        run: |
-          pip uninstall -y cplex cvxpy gurobipy
-=======
-      - name: Optimization Unit Tests without cplex/cvxpy/matplotlib under Python ${{ matrix.python-version }}
-        run: |
-          pip uninstall -y cplex cvxpy matplotlib
->>>>>>> 84503442
+      - name: Optimization Unit Tests without cplex/cvxpy/matplotlib/gurobipy under Python ${{ matrix.python-version }}
+        run: |
+          pip uninstall -y cplex cvxpy matplotlib gurobipy
           if [ "${{ github.event_name }}" == "schedule" ]; then
               export QISKIT_TESTS="run_slow"
           fi
