# This code is part of Qiskit.
#
# (C) Copyright IBM 2021.
#
# This code is licensed under the Apache License, Version 2.0. You may
# obtain a copy of this license in the LICENSE.txt file in the root directory
# of this source tree or at http://www.apache.org/licenses/LICENSE-2.0.
#
# Any modifications or derivative works of this code must retain this
# copyright notice, and modified files need to carry a notice indicating
# that they have been altered from the originals.

name: Optimization Unit Tests

on:
  push:
    branches:
      - main
      - 'stable/**'
  pull_request:
    branches:
      - main
      - 'stable/**'
  schedule:
    # run every day at 1AM
    - cron: '0 1 * * *'

jobs:
  Checks:
    runs-on: ubuntu-latest
    strategy:
      matrix:
        python-version: [3.7]
    steps:
      - uses: actions/checkout@v2
        with:
          fetch-depth: 0
      - uses: actions/setup-python@v2
        with:
          python-version: ${{ matrix.python-version }}
      - uses: ./.github/actions/install-libraries
        with:
          python-version: ${{ matrix.python-version }}
      - uses: ./.github/actions/install-main-dependencies
        if: ${{ !startsWith(github.ref, 'refs/heads/stable') && !startsWith(github.base_ref, 'stable/') }}
      - uses: ./.github/actions/install-optimization
      - name: Install Dependencies
        run: |
          pip install -U jupyter sphinx nbsphinx sphinx_rtd_theme 'matplotlib<3.3.0' qiskit-terra[visualization]
          sudo apt-get -y install pandoc graphviz
          sudo apt-get -y install python3-enchant
          sudo apt-get -y install hunspell-en-us
          pip install pyenchant
        shell: bash
      - run:  pip check
        if: ${{ !cancelled() }}
        shell: bash
      - run:  make copyright
        if: ${{ !cancelled() }}
        shell: bash
      - run:  make spell
        if: ${{ !cancelled() }}
        shell: bash
      - run:  make style
        if: ${{ !cancelled() }}
        shell: bash
      - name: Run make html
        run:  |
          make html SPHINXOPTS=-W
          cd docs/_build/html
          mkdir artifacts
          tar -zcvf artifacts/documentation.tar.gz --exclude=./artifacts .
        if: ${{ !cancelled() }}
        shell: bash
      - name: Run upload documentation
        uses: actions/upload-artifact@v2
        with:
          name: documentation
          path: docs/_build/html/artifacts/documentation.tar.gz
        if: ${{ !cancelled() }}
      - run:  make doctest
        if: ${{ !cancelled() }}
        shell: bash
  Lint:
    runs-on: ubuntu-latest
    strategy:
      matrix:
        python-version: [3.6, 3.7, 3.8, 3.9]
    steps:
      - uses: actions/checkout@v2
      - uses: actions/setup-python@v2
        with:
          python-version: ${{ matrix.python-version }}
      - uses: ./.github/actions/install-libraries
        with:
          python-version: ${{ matrix.python-version }}
      - uses: ./.github/actions/install-main-dependencies
        if: ${{ !startsWith(github.ref, 'refs/heads/stable') && !startsWith(github.base_ref, 'stable/') }}
      - uses: ./.github/actions/install-optimization
      - run: make lint
        if: ${{ !cancelled() }}
        shell: bash
      - run: make mypy
        if: ${{ !cancelled() }}
        shell: bash
      - name: Run make lint latest version
        run: |
          pip install -U pylint
          make lint
        if: ${{ !cancelled() }}
        shell: bash
  Optimization:
    runs-on: ubuntu-latest
    strategy:
      fail-fast: false
      matrix:
        python-version: [3.6, 3.7, 3.8, 3.9]
    steps:
      - uses: actions/checkout@v2
      - uses: actions/setup-python@v2
        with:
          python-version: ${{ matrix.python-version }}
      - uses: ./.github/actions/install-libraries
        with:
          python-version: ${{ matrix.python-version }}
      - uses: ./.github/actions/install-main-dependencies
        if: ${{ !startsWith(github.ref, 'refs/heads/stable') && !startsWith(github.base_ref, 'stable/') }}
      - uses: ./.github/actions/install-optimization
      - name: Optimization Unit Tests under Python ${{ matrix.python-version }}
        uses: ./.github/actions/run-tests
        with:
          event-name: ${{ github.event_name }}
          run-slow: ${{ contains(github.event.pull_request.labels.*.name, 'run_slow') }}
          python-version: ${{ matrix.python-version }}
      - name: Deprecation Messages
        run: |
          mkdir ./o${{ matrix.python-version }}
          python tools/extract_deprecation.py -file out.txt -output ./o${{ matrix.python-version }}/opt.dep
        shell: bash
      - name: Coverage combine
        run: |
          coverage3 combine
          mv .coverage ./o${{ matrix.python-version }}/opt.dat
        if: ${{ matrix.python-version == 3.7 }}
        shell: bash
      - uses: actions/upload-artifact@v2
        with:
          name: optimization${{ matrix.python-version }}
          path: ./o${{ matrix.python-version }}/*
      - name: Optimization Unit Tests without cplex/cvxpy/matplotlib/gurobipy under Python ${{ matrix.python-version }}
        run: |
<<<<<<< HEAD
          pip uninstall -y cplex cvxpy matplotlib gurobipy
          if [ "${{ github.event_name }}" == "schedule" ]; then
=======
          pip uninstall -y cplex cvxpy matplotlib
          if [ "${{ github.event_name }}" == "schedule" ] || [ "${{ contains(github.event.pull_request.labels.*.name, 'run_slow') }}" == "true" ]; then
>>>>>>> 51628c27
              export QISKIT_TESTS="run_slow"
          fi
          stestr --test-path test run
        shell: bash
  Tutorials:
    runs-on: ubuntu-latest
    strategy:
      matrix:
        python-version: [3.7, 3.8]
    steps:
      - uses: actions/checkout@v2
        with:
          fetch-depth: 0
      - uses: actions/setup-python@v2
        with:
          python-version: ${{ matrix.python-version }}
      - uses: ./.github/actions/install-libraries
        with:
          python-version: ${{ matrix.python-version }}
      - uses: ./.github/actions/install-main-dependencies
        if: ${{ !startsWith(github.ref, 'refs/heads/stable') && !startsWith(github.base_ref, 'stable/') }}
      - uses: ./.github/actions/install-optimization
      - name: Install Dependencies
        run: |
          pip install -U jupyter sphinx nbsphinx sphinx_rtd_theme 'matplotlib<3.3.0' qiskit-terra[visualization]
          sudo apt-get install -y pandoc graphviz
        shell: bash
      - name: Run Qiskit Optimization Tutorials
        env:
          QISKIT_PARALLEL: False
          QISKIT_DOCS_BUILD_TUTORIALS: 'always'
        run: |
          make html SPHINXOPTS=-W
          cd docs/_build/html
          mkdir artifacts
          tar -zcvf artifacts/tutorials.tar.gz --exclude=./artifacts .
        shell: bash
      - name: Run upload tutorials
        uses: actions/upload-artifact@v2
        with:
          name: tutorials${{ matrix.python-version }}
          path: docs/_build/html/artifacts/tutorials.tar.gz
  Deprecation_Messages_and_Coverage:
    needs: [Checks, Lint, Optimization, Tutorials]
    runs-on: ubuntu-latest
    strategy:
      matrix:
        python-version: [3.7]
    steps:
      - uses: actions/checkout@v2
      - uses: actions/setup-python@v2
        with:
          python-version: ${{ matrix.python-version }}
      - uses: actions/download-artifact@v2
        with:
          name: optimization3.6
          path: /tmp/o36
      - uses: actions/download-artifact@v2
        with:
          name: optimization3.7
          path: /tmp/o37
      - uses: actions/download-artifact@v2
        with:
          name: optimization3.8
          path: /tmp/o38
      - uses: actions/download-artifact@v2
        with:
          name: optimization3.9
          path: /tmp/o39
      - name: Install Dependencies
        run: pip install -U coverage coveralls diff-cover
        shell: bash
      - name: Combined Deprecation Messages
        run: |
          sort -f -u /tmp/o36/opt.dep /tmp/o37/opt.dep /tmp/o38/opt.dep /tmp/o39/opt.dep || true
        shell: bash
      - name: Coverage combine
        run: coverage3 combine /tmp/o37/opt.dat
        shell: bash
      - name: Upload to Coveralls
        env:
          GITHUB_TOKEN: ${{ secrets.GITHUB_TOKEN }}
        run: coveralls --service=github
        shell: bash<|MERGE_RESOLUTION|>--- conflicted
+++ resolved
@@ -149,13 +149,8 @@
           path: ./o${{ matrix.python-version }}/*
       - name: Optimization Unit Tests without cplex/cvxpy/matplotlib/gurobipy under Python ${{ matrix.python-version }}
         run: |
-<<<<<<< HEAD
           pip uninstall -y cplex cvxpy matplotlib gurobipy
-          if [ "${{ github.event_name }}" == "schedule" ]; then
-=======
-          pip uninstall -y cplex cvxpy matplotlib
           if [ "${{ github.event_name }}" == "schedule" ] || [ "${{ contains(github.event.pull_request.labels.*.name, 'run_slow') }}" == "true" ]; then
->>>>>>> 51628c27
               export QISKIT_TESTS="run_slow"
           fi
           stestr --test-path test run
