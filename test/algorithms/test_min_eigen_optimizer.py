--- conflicted
+++ resolved
@@ -233,7 +233,9 @@
         self.assertEqual(len(result.raw_samples), 1)
         np.testing.assert_array_almost_equal(result.raw_samples[0].x, [0, 0, 1, 0])
         # optimizer internally deals with minimization problem
-        self.assertAlmostEqual(op.objective.sense.value * result.raw_samples[0].fval, opt_sol)
+        self.assertAlmostEqual(
+            self.op_maximize.objective.sense.value * result.raw_samples[0].fval, opt_sol
+        )
         self.assertAlmostEqual(result.raw_samples[0].probability, 1.0)
         self.assertEqual(result.raw_samples[0].status, success)
 
@@ -275,16 +277,12 @@
         self.assertAlmostEqual(sum(s.probability for s in result.samples), 1)
         self.assertAlmostEqual(sum(s.probability for s in result.raw_samples), 1)
         self.assertAlmostEqual(max(s.fval for s in result.samples), 5)
-<<<<<<< HEAD
-        self.assertAlmostEqual(max(s.fval for s in result.samples if s.status == SUCCESS), opt_sol)
+        self.assertAlmostEqual(max(s.fval for s in result.samples if s.status == success), opt_sol)
         # optimizer internally deals with minimization problem
         self.assertAlmostEqual(
-            max(op.objective.sense.value * s.fval for s in result.raw_samples), opt_sol
-        )
-=======
-        self.assertAlmostEqual(max(s.fval for s in result.samples if s.status == success), opt_sol)
-        self.assertAlmostEqual(max(s.fval for s in result.raw_samples), opt_sol)
->>>>>>> b0d411a9
+            max(self.op_maximize.objective.sense.value * s.fval for s in result.raw_samples),
+            opt_sol,
+        )
         for sample in result.raw_samples:
             self.assertEqual(sample.status, success)
         np.testing.assert_array_almost_equal(result.x, [0, 1])
@@ -294,7 +292,10 @@
         self.assertAlmostEqual(result.samples[0].fval, opt_sol)
         self.assertEqual(result.samples[0].status, success)
         np.testing.assert_array_almost_equal(result.raw_samples[0].x, [0, 0, 1, 0])
-        self.assertAlmostEqual(result.raw_samples[0].fval, opt_sol)
+        # optimizer internally deals with minimization problem
+        self.assertAlmostEqual(
+            self.op_maximize.objective.sense.value * result.raw_samples[0].fval, opt_sol
+        )
         self.assertEqual(result.raw_samples[0].status, success)
         # test bit ordering
         opt_sol = -2
