--- conflicted
+++ resolved
@@ -13,13 +13,6 @@
 """ Test Min Eigen Optimizer """
 
 import unittest
-<<<<<<< HEAD
-from test.optimization_test_case import QiskitOptimizationTestCase, requires_extra_library
-
-import numpy as np
-from ddt import data, ddt
-
-=======
 from test.optimization_test_case import (
     QiskitOptimizationTestCase,
     requires_extra_library,
@@ -28,18 +21,12 @@
 
 import numpy as np
 from ddt import data, ddt
-from docplex.mp.model import Model
->>>>>>> 96289e1c
 from qiskit import BasicAer
 from qiskit.algorithms import QAOA, VQE, NumPyMinimumEigensolver
 from qiskit.algorithms.optimizers import COBYLA, SPSA
 from qiskit.circuit.library import TwoLocal
 from qiskit.providers.basicaer import QasmSimulatorPy
 from qiskit.utils import QuantumInstance, algorithm_globals
-<<<<<<< HEAD
-from qiskit_optimization.algorithms import CplexOptimizer, MinimumEigenOptimizer
-from qiskit_optimization.algorithms.optimization_algorithm import OptimizationResultStatus
-=======
 from qiskit_optimization.algorithms import (
     CplexOptimizer,
     MinimumEigenOptimizer,
@@ -48,7 +35,6 @@
 from qiskit_optimization.algorithms.optimization_algorithm import (
     OptimizationResultStatus,
 )
->>>>>>> 96289e1c
 from qiskit_optimization.converters import (
     InequalityToEquality,
     IntegerToBinary,
@@ -57,11 +43,7 @@
     QuadraticProgramToQubo,
 )
 from qiskit_optimization.problems import QuadraticProgram
-<<<<<<< HEAD
-=======
 from qiskit_optimization.runtime import VQEProgram, QAOAProgram
-from qiskit_optimization.translators import from_docplex_mp
->>>>>>> 96289e1c
 
 
 @ddt
